#!/usr/bin/env python3
# -*- coding: utf-8 -*-

"""
SAM.py:

   Class for the SAM (Small and Affordable Maritime) cylinder-shaped autonomous underwater vehicle (AUV),
   designed for agile hydrobatic maneuvers, including obstacle avoidance, inspections, docking, and under-ice operations.
   The SAM AUV is controlled using counter-rotating propellers, a thrust vectoring system, a variable buoyancy system (VBS),
   and adjustable battery packs for center of gravity (c.g.) control. It is equipped with sensors such as IMU, DVL, GPS, and sonar.

   The length of the AUV is 1.5 m, the cylinder diameter is 19 cm, and the mass of the vehicle is 17 kg.
   It has a maximum speed of 2.5 m/s, which is obtained when the propellers run at 1525 rpm in zero currents.
   SAM was developed by the Swedish Maritime Robotics Center and is underactuated, meaning it has fewer control inputs than
   degrees of freedom. The control system uses both static and dynamic actuation for different maneuvers.

   Actuator systems:
   1. **Counter-Rotating Propellers**: Two propellers used for propulsion, rotating in opposite directions to balance the roll and provide forward thrust.
   2. **Thrust Vectoring System**: Propellers can be deflected horizontally (rudder-like) and vertically (stern-plane-like) with angles up to ±7°, enabling agile maneuvers.
   3. **Variable Buoyancy System (VBS)**: Allows for depth control by altering buoyancy through water intake and release.
   4. **Adjustable Center of Gravity (c.g.) Control**: Movable battery packs adjust the longitudinal and transversal c.g. positions, allowing for pitch and roll control.

   Sensor systems:
   - **IMU**: Inertial Measurement Unit for attitude and acceleration.
   - **DVL**: Doppler Velocity Logger for measuring underwater velocity.
   - **GPS**: For surface position tracking.
   - **Sonar**: For environment sensing during navigation and inspections.

   SAM()
       Step input for tail rudder, stern plane, and propeller revolutions.

Methods:

    [xdot] = dynamics(x, u_ref) returns for integration

    u_ref: control inputs as [x_vbs, x_lcg, delta_s, delta_r, rpm1, rpm2]

        - **vbs**: Variable buoyancy system control, which adjusts buoyancy to control depth.
        - **lcg**: Longitudinal center of gravity adjustment by moving the battery pack to control pitch.
        - **delta_s**: Stern plane angle for vertical thrust vectoring, used to control pitch (nose up/down).
        - **delta_r**: Rudder angle for horizontal thrust vectoring, used to control yaw (turning left/right).
        - **rpm_1**: Propeller RPM for the first (counter-rotating) propeller, controlling forward thrust.
        - **rpm_2**: Propeller RPM for the second (counter-rotating) propeller, also controlling forward thrust and balancing roll.

References:

    Bhat, S., Panteli, C., Stenius, I., & Dimarogonas, D. V. (2023). Nonlinear model predictive control for hydrobatic AUVs:
        Experiments with the SAM vehicle. Journal of Field Robotics, 40(7), 1840-1859. doi:10.1002/rob.22218.

    T. I. Fossen (2021). Handbook of Marine Craft Hydrodynamics and Motion Control. 2nd Edition, Wiley.
        URL: www.fossen.biz/wiley

Author:     Omid Mirzaeedodangeh

Refactored: David Doerner
"""

import numpy as np
import math
from scipy.linalg import block_diag
from smarc_modelling.lib.gnc import *


class SolidStructure:
    """
    Represents the Solid Structure (SS) of the SAM AUV.

    Attributes:
        l_SS: Length of the solid structure (m).
        d_SS: Diameter of the solid structure (m).
        m_SS: Mass of the solid structure (kg).
        p_CSsg_O: Vector from frame C to CG of SS expressed in O (m)
        p_OSsg_O: Vector from CO to CG of SS expressed in O (m)
    """

    def __init__(self, l_ss, d_ss, m_ss, p_CSsg_O, p_OC_O):
        self.l_ss = l_ss
        self.d_ss = d_ss
        self.m_ss = m_ss
        self.p_CSsg_O = p_CSsg_O
        self.p_OSsg_O = p_OC_O + self.p_CSsg_O


class VariableBuoyancySystem:
    """
    VariableBuoyancySystem Class

    Represents the Variable Buoyancy System (VBS) of the AUV.

    Parameters:
        d_vbs (float): Diameter of the VBS (m).
        l_vbs_l (float): Length of the VBS capsule (m).
        p_CVbs_O: Vector from frame C to CG of VBS in CO (m)
        p_OC_O: Vector from CO to C in CO

    Vectors follow Tedrake's monogram:
    https://manipulation.csail.mit.edu/pick.html#monogram
    """

    def __init__(self, r_vbs, l_vbs_l, p_CVbs_O, p_OC_O, rho_w):
        # Physical parameters
        self.r_vbs = r_vbs  # Radius of VBS chamber (m)
        self.l_vbs_l = l_vbs_l  # Length of VBS capsule (m)
        self.p_CVbs_O = p_CVbs_O
        self.p_OVbs_O = p_OC_O + p_CVbs_O # FIXME: Check this how it goes into the CG calculation of the VBS. It changes with x_vbs, so you might want to adjust it as well.
        self.m_vbs = rho_w * np.pi * self.r_vbs ** 2 * self.l_vbs_l/2 # Init the vbs with 50%

        # Motion bounds
        self.x_vbs_min = 0  # Minimum VBS position (m)
        self.x_vbs_max = l_vbs_l  # Maximum VBS position (m)
        self.x_vbs_dot_min = -7  # Maximum retraction speed (m/s)
        self.x_vbs_dot_max = 7 # FIXME: This is an estimate. Need to adjust, since the speed is given in mm/s, but we control on percentages right now. Maximum extension speed (m/s)


class LongitudinalCenterOfGravityControl:
    """
    Represents the Longitudinal Center of Gravity Control (LCG) of the SAM AUV.

    Attributes:
        l_lcg_l: Length of the LCG structure along the x-axis (m).
        l_lcg_r: Maximum position of the LCG in the x-direction (m).
        m_lcg: Mass of the LCG (kg).
        h_lcg_dim: Height of the LCG structure (m).
        p_OC_O: Vector from CO to C in CO
    """

    def __init__(self, l_lcg_l, l_lcg_r, m_lcg, h_lcg_dim, p_OC_O):
        # Physical parameters
        self.l_lcg_l = l_lcg_l  # Length of LCG structure (m)
        self.l_lcg_r = l_lcg_r  # Maximum x-direction position (m)
        self.m_lcg = m_lcg  # Mass of LCG (kg)
        self.h_lcg_dim = h_lcg_dim  # Height of LCG structure (m)
        p_CLcgpos_O = np.array([0.608+self.l_lcg_l/2, 0, 0.130]) # "Beginning" of the LCG in C frame. Mass moves from here
        self.p_OLcgPos_O = p_OC_O + p_CLcgpos_O # Vector from CO to LCG position 0 in O

        # Motion bounds
        self.x_lcg_min = 0  # Minimum LCG position (m)
        self.x_lcg_max = l_lcg_r  # Maximum LCG position (m)
        self.x_lcg_dot_min = -0.1  # Maximum retraction speed (m/s)
        self.x_lcg_dot_max = 15  # FIXME: This is an estimate. Need to adjust, since the speed is given in mm/s, but we control on percentages right now. Maximum extension speed (m/s)


class Propellers:
    """
    Represents the Propellers (TP) of the SAM AUV.

    Attributes:
        n_p: Number of propellers.
        r_t_p_sh: List of each propeller location on thruster shaft (np.array) relative to the thruster frame (m).
    """

    def __init__(self, n_p, r_t_p_sh):
        # Physical parameters
        self.n_p = n_p  # Number of propellers
        self.r_t_p_sh = r_t_p_sh  # Shaft center locations list

        # RPM bounds
        self.rpm_min = np.zeros(n_p) - 1525  # Min RPM per propeller
        self.rpm_max = np.zeros(n_p) + 1525  # Max RPM per propeller
        self.rpm_dot_min = np.zeros(n_p) - 100  # Max deceleration (RPM/s)
        self.rpm_dot_max = np.zeros(n_p) + 100  # Max acceleration (RPM/s)


# Class Vehicle
class SAM():
    """
    SAM()
        Integrates all subsystems of the Small and Affordable Maritime AUV.


    Attributes:
        eta: [x, y, z, q0, q1, q2, q3] - Position and quaternion orientation
        nu: [u, v, w, p, q, r] - Body-fixed linear and angular velocities

    Vectors follow Tedrake's monogram:
    https://manipulation.csail.mit.edu/pick.html#monogram
    """
    def __init__(
            self,
            dt=0.02,
            V_current=0,
            beta_current=0,
    ):
        self.dt = dt # Sim time step, necessary for evaluation of the actuator dynamics
        
        # Some factors to make sim agree with real life data, these are eyeballed from sim vs gt data
        self.vbs_factor = 0.5 # How sensitive the vbs is
        self.inertia_factor = 10 # Adjust how quickly we can change direction
        self.damping_factor = 60 # Adjust how much the damping affect acceleration high number = move less
        self.damping_rot = 5 # Adjust how much the damping affects the rotation high number = less rotation should be tuned on bag where we turn without any control inputs
        self.thruster_rot_strength = 2  # Just making the thruster a bit stronger for rotation

        # Constants
        self.p_OC_O = np.array([-0.75, 0, 0.06], float)  # Measurement frame C in CO (O)
        self.D2R = math.pi / 180  # Degrees to radians
        self.rho_w = self.rho = 1026  # Water density (kg/m³)
        self.g = 9.81  # Gravity acceleration (m/s²)

        # Initialize Subsystems:
        self.init_vehicle()

        # Reference values and current
        self.V_c = V_current  # Current water speed
        self.beta_c = beta_current * self.D2R  # Current water direction (rad)

        # Initialize state vectors
        self.nu = np.zeros(6)  # [u, v, w, p, q, r]
        self.eta = np.zeros(7)  # [x, y, z, q0, q1, q2, q3]
        self.eta[3] = 1.0

        # Initialize the AUV model
        self.name = ("SAM")
        self.L = self.ss.l_ss  # length (m)
        self.diam = self.ss.d_ss  # cylinder diameter (m)

        # Hydrodynamics (Fossen 2021, Section 8.4.2)
        self.a = self.L / 2  # semi-axes
        self.b = self.diam / 2


        # Rigid-body mass matrix expressed in CO
        u_init = np.zeros(6)
        u_init[0] = 50
        u_init[1] = 50 #45
        self.x_vbs_init = self.calculate_vbs_position(u_init)
        # Update actuators
        self.x_vbs = self.calculate_vbs_position(u_init) 
        self.p_OLcg_O = self.calculate_lcg_position(u_init)
        self.vbs.m_vbs = self.rho_w * np.pi * self.vbs.r_vbs ** 2 * self.x_vbs_init
        self.m = self.ss.m_ss + self.vbs.m_vbs + self.lcg.m_lcg
        self.J_total = np.zeros((3,3)) 
        self.MRB = np.zeros((6,6)) 
        self.MA = np.zeros((6,6)) 
        self.M = np.zeros((6,6)) 
        self.Minv = np.zeros((6,6)) 

        self.p_OG_O = np.array([0., 0, 0.12], float)  # CG w.r.t. to the CO, we
        self.p_OB_O = np.array([0., 0, 0], float)  # CB w.r.t. to the CO

        # Added moment of inertia in roll: A44 = r44 * Ix
        self.r44 = 0.3

        # Lamb's k-factors
        e = math.sqrt(1 - (self.b / self.a) ** 2)
        alpha_0 = (2 * (1 - e ** 2) / pow(e, 3)) * (0.5 * math.log((1 + e) / (1 - e)) - e)
        beta_0 = 1 / (e ** 2) - (1 - e ** 2) / (2 * pow(e, 3)) * math.log((1 + e) / (1 - e))

        self.k1 = alpha_0 / (2 - alpha_0)
        self.k2 = beta_0 / (2 - beta_0)
        self.k_prime = pow(e, 4) * (beta_0 - alpha_0) / (
                (2 - e ** 2) * (2 * e ** 2 - (2 - e ** 2) * (beta_0 - alpha_0)))

        # Weight and buoyancy
        self.W = self.m * self.g
<<<<<<< HEAD
        self.B = self.W 
=======
        self.B = self.W + self.vbs.m_vbs*0.5
>>>>>>> 10d741c1

        # Damping matrix based on Bhat 2021
        # Parameters from smarc_advanced_controllers mpc_inverted_pendulum...

        self.D = np.zeros((6,6))

        # NOTE: These need to be identified properly
        # Damping coefficients
        self.Xuu = 3 #100     # x-damping
        self.Yvv = 50    # y-damping
        self.Zww = 50    # z-damping
        self.Kpp = 40    # Roll damping
        self.Mqq = 200    # Pitch damping
        self.Nrr = 10    # Yaw damping

        # Center of effort -> where the thrust force acts?
        self.x_cp = 0.1
        self.y_cp = 0
        self.z_cp = 0

        # Propeller Coefficients
        self.D_prop = 0.14
        self.Va_coef = 0.944
        self.KT_0 = 0.4566
        self.KQ_0 = 0.0700
        self.KT_max = 0.1798
        self.KQ_max = 0.0312
        self.Ja_max = 0.6632

        self.gamma = 100 # Scaling factor for numerical stability of quaternion differentiation

    def init_vehicle(self):
        """
        Initialize all subsystems based on their respective parameters
        """
        self.ss = SolidStructure(
            l_ss=1.5,
            d_ss=0.19,
            m_ss=14.9,
            p_CSsg_O = np.array([0.74, 0, 0.06]),
            p_OC_O=self.p_OC_O
        )

        self.vbs = VariableBuoyancySystem(
            r_vbs=0.0425,
            l_vbs_l=0.045,
            p_CVbs_O = np.array([0.404, 0, 0.0125]),
            p_OC_O=self.p_OC_O,
            rho_w=self.rho_w
        )

        self.lcg = LongitudinalCenterOfGravityControl(
            l_lcg_l=0.223,
            l_lcg_r=0.06,
            m_lcg=2.6,
            h_lcg_dim=0.08,
            p_OC_O=self.p_OC_O
        )

        self.propellers = Propellers(
            n_p=2,
            r_t_p_sh=[
                np.array([0.03, 0, 0]),
                np.array([0.04, 0, 0])
            ]
        )

    def dynamics(self, x, u_ref):
        """
        Main dynamics function for integrating the complete AUV state.

        Args:
            t: Current time
            x: state space vector with [eta, nu, u]
            u_ref: control inputs as [x_vbs, x_lcg, delta_s, delta_r, rpm1, rpm2]

        Returns:
            state_vector_dot: Time derivative of complete state vector
        """
        eta = x[0:7]
        nu = x[7:13]
        u = x[13:19]

        u = self.bound_actuators(u)
        u_ref = self.bound_actuators(u_ref)

        self.calculate_system_state(nu, eta, u)
        self.calculate_cg()
        self.update_inertias()
        self.calculate_M()
        self.calculate_C()
        self.calculate_D()
        self.calculate_g()
        self.calculate_tau(u_ref)

        # Overwrite D to get better results from sim
        self.D = np.eye(6) * self.damping_factor
        self.D[3,3] = self.damping_rot
        self.D[4,4] = self.damping_rot
        self.D[5,5] = self.damping_rot

        np.set_printoptions(precision=3)

        nu_dot = self.Minv @ (self.tau - np.matmul(self.C,self.nu_r) - np.matmul(self.D,self.nu_r) - self.g_vec)
        u_dot = self.actuator_dynamics(u, u_ref)
        eta_dot = self.eta_dynamics(eta, nu)
        x_dot = np.concatenate([eta_dot, nu_dot, u_dot])

        return x_dot

    def bound_actuators(self, u):
        """
        Enforce actuation limits on each actuator.
        """
        u_bound = np.copy(u)

        # NOTE: We control based on percentages right now.
        #   If we want to send something different, we have to adjust here.
        if u[0] > 100: #self.vbs.x_vbs_max:
            u_bound[0] = 100 #self.vbs.x_vbs_max
        elif u[0] < 0: #self.vbs.x_vbs_min:
            u_bound[0] = 0 #self.vbs.x_vbs_min
        else:
            u_bound[0] = u[0]

        if u[1] > 100:
            u_bound[1] = 100
        elif u[1] < 0:
            u_bound[1] = 0
        else:
            u_bound[1] = u[1]

        # FIXME: Add the remaining actuator limits
        # FIXME: call them as variable

        return u_bound

    def calculate_system_state(self, x, eta, u_control):
        """
        Extract speeds etc. based on state and control inputs
        """
        nu = x

        # Extract Euler angles
        quat = eta[3:7]
        quat = quat/np.linalg.norm(quat)
        self.psi, self.theta, self.phi = quaternion_to_angles(quat) 

        # Relative velocities due to current
        u, v, w, _, _, _ = nu
        u_c = self.V_c * math.cos(self.beta_c - self.psi)
        v_c = self.V_c * math.sin(self.beta_c - self.psi)
        self.nu_c = np.array([u_c, v_c, 0, 0, 0, 0], float)
        self.nu_r = nu - self.nu_c

        self.U = np.sqrt(u ** 2 + v ** 2 + w ** 2)
        self.U_r = np.linalg.norm(self.nu_r[:3])

        self.alpha = 0.0
        if abs(self.nu_r[0]) > 1e-6:
            self.alpha = math.atan2(self.nu_r[2], self.nu_r[0])

        # Update actuators
        self.x_vbs = self.calculate_vbs_position(u_control) 
        self.p_OLcg_O = self.calculate_lcg_position(u_control)

        # Update mass
        self.vbs.m_vbs = self.rho_w * np.pi * self.vbs.r_vbs ** 2 * self.x_vbs
        self.m = self.ss.m_ss + self.vbs.m_vbs + self.lcg.m_lcg

    def calculate_cg(self):
        """
        Compute the center of gravity based on VBS and LCG position
        """
        self.p_OG_O = (self.ss.m_ss/self.m) * self.ss.p_OSsg_O \
                    + (self.vbs.m_vbs/self.m) * self.vbs.p_OVbs_O \
                    + (self.lcg.m_lcg/self.m) * self.p_OLcg_O

        #print(f"OG_O: {self.p_OG_O}")

    def update_inertias(self):
        """
        Update inertias based on VBS and LCG
        Note: The propellers add more torque rather than momentum by moving.
            The exception would be steering, but that's complex and will change
            in the next iteration of SAM.
        """

        # Solid structure
        # Moment of inertia of a solid elipsoid
        # https://en.wikipedia.org/wiki/List_of_moments_of_inertia
        # with b = c.
        Ix = (2 / 5) * self.ss.m_ss * self.b ** 2  # moment of inertia
        Iy = (1 / 5) * self.ss.m_ss * (self.a ** 2 + self.b ** 2)
        Iz = Iy

        J_ss_cg = np.diag([Ix, Iy, Iz]) # In center of gravity
        S2_p_OSsg_O = skew_symmetric(self.ss.p_OSsg_O) @ skew_symmetric(self.ss.p_OSsg_O)
        J_ss_co = J_ss_cg - self.ss.m_ss * S2_p_OSsg_O

        # VBS
        # Moment of inertia of a solid cylinder
        Ix_vbs = (1/2) * self.vbs.m_vbs * self.vbs.r_vbs**2
        Iy_vbs = (1/12) * self.vbs.m_vbs * (3*self.vbs.r_vbs**2 + self.x_vbs**2)
        Iz_vbs = Iy_vbs

        J_vbs_cg = np.diag([Ix_vbs, Iy_vbs, Iz_vbs])
        S2_r_vbs_cg = skew_symmetric(self.vbs.p_OVbs_O) @ skew_symmetric(self.vbs.p_OVbs_O)
        J_vbs_co = J_vbs_cg - self.vbs.m_vbs * S2_r_vbs_cg

        # LCG
        # Moment of inertia of a solid cylinder
        Ix_lcg = (1/2) * self.lcg.m_lcg * (self.lcg.h_lcg_dim/2)**2
        Iy_lcg = (1/12) * self.lcg.m_lcg* (3*(self.lcg.h_lcg_dim/2)**2 + self.lcg.l_lcg_l**2)
        Iz_lcg = Iy_lcg

        J_lcg_cg = np.diag([Ix_lcg, Iy_lcg, Iz_lcg])
        S2_r_lcg_cg = skew_symmetric(self.p_OLcg_O) @ skew_symmetric(self.p_OLcg_O)
        J_lcg_co = J_lcg_cg - self.lcg.m_lcg * S2_r_lcg_cg

        self.J_total = J_ss_co + J_vbs_co + J_lcg_co
        self.J_total[0, 0] *= self.inertia_factor

    def calculate_M(self):
        """
        Calculated the mass matrix M
        """

        # Rigid-body mass matrix expressed in CO
        m_diag = np.diag([self.m, self.m, self.m])

        # Rigid-body mass matrix with total inertia in CO
        MRB_CO = block_diag(m_diag, self.J_total)
        # FIXME: Add the off diagonal elements that come from the difference
        # between the CO and the CG.
        self.MRB = MRB_CO

        # Added moment of inertia in roll: A44 = r44 * Ix
        MA_44 = self.r44 * self.J_total[0,0]

        # Added mass system matrix expressed in the CO
        self.MA = np.diag([self.m * self.k1,
                           self.m * self.k2,
                           self.m * self.k2,
                           MA_44,
                           self.k_prime * self.J_total[1,1],
                           self.k_prime * self.J_total[1,1]])

        # Mass matrix including added mass
        self.M = self.MRB + self.MA
        self.Minv = np.linalg.inv(self.M)
        #print(f"MRB: {MRB_check}, MA: {self.MA}, M: {self.M}")
        #print(f"MRB:\n {np.sign(self.MRB)}")
        #print(f"MA:\n {np.sign(self.MA)}")
        #print(f"M:\n {np.sign(self.M)}")

    def calculate_C(self):
        """
        Calculate Corriolis Matrix
        """
        CRB = m2c(self.MRB, self.nu_r)
        CA = m2c(self.MA, self.nu_r)

<<<<<<< HEAD
        # Fossen set these to 0 in his remus100 sim.
        # But they cancel certain influences that maybe should be there for
        # symmetry.
        #CA[4, 0] = 0
        #CA[0, 4] = 0
        #CA[4, 2] = 0
        #CA[2, 4] = 0
        #CA[5, 0] = 0
        #CA[0, 5] = 0
        #CA[5, 1] = 0
        #CA[1, 5] = 0

=======
>>>>>>> 10d741c1
        self.C = CRB + CA

        #print(f"nu_r:\n {self.nu_r}")
        #print(f"CRB: \n {np.sign(CRB)}")
        #print(f"CA: \n {np.sign(CA)}")

    def calculate_D(self):
        """
        Calculate damping
        """
        # Nonlinear damping
        self.D[0,0] = self.Xuu * np.abs(self.nu_r[0])
        self.D[1,1] = self.Yvv * np.abs(self.nu_r[1])
        self.D[2,2] = self.Zww * np.abs(self.nu_r[2])
        self.D[3,3] = self.Kpp * np.abs(self.nu_r[3])
        self.D[4,4] = self.Mqq * np.abs(self.nu_r[4])
        self.D[5,5] = self.Nrr * np.abs(self.nu_r[5])

        # Cross couplings from Bhat 2021
        # NOTE: Fossen encapsulates this in the hydrodynamic parameters,
        # similar to Bhat 2021, eq. 26. We can follow this for full symmetry of
        # D and make use of the symmetry of the AUV to set different elements
        # to 0
        self.D[4,0] = self.z_cp * self.Xuu * np.abs(self.nu_r[0])
        self.D[5,0] = -self.y_cp * self.Xuu * np.abs(self.nu_r[0])
        self.D[3,1] = -self.z_cp * self.Yvv * np.abs(self.nu_r[1])
        self.D[5,1] = self.x_cp * self.Yvv * np.abs(self.nu_r[1])
        self.D[3,2] = self.y_cp * self.Zww * np.abs(self.nu_r[2])
        self.D[4,2] = -self.x_cp * self.Zww * np.abs(self.nu_r[2])

        #print(f"D: {self.D}")
        #print(f"D:\n {np.sign(self.D)}")

    def calculate_g(self):
        """
        Calculate gravity vector
        """
        self.W = self.m * self.g
        self.g_vec = gvect(self.W, self.B, self.theta, self.phi, self.p_OG_O, self.p_OB_O)

    def calculate_tau(self, u):
        """
        All external forces

        Note: We use a non-diagonal damping matrix, that takes forceLiftDrag
            and the crossFlowDrag, i.e. the cross-couplings in the damping already
            into account. If you use a diagonal matrix, you have to add these
            forces here, as shown in the commented code below:

            tau_liftdrag = forceLiftDrag(self.diam, self.S, self.CD_0, self.alpha, self.nu)
            tau_crossflow = crossFlowDrag(self.L, self.diam, self.diam, self.nu_r)
        """
        tau_prop = self.calculate_propeller_force(u)
        self.tau = tau_prop

    def calculate_propeller_force(self, u):
        """
        Calculate force and torque of the propellers
        u: control inputs as [x_vbs, x_lcg, delta_s, delta_r, rpm1, rpm2]
        Azimuth Thrusters: Fossen 2021, ch.9.4.2
        """
        delta_s = -u[2]
        delta_r = -u[3]
        n_rpm = u[4:]

        # Compute propeller forces
        C_T2C = calculate_dcm(order=[2, 3], angles=[delta_s, delta_r])

        n_rps = n_rpm / 60   
        Va = self.Va_coef * self.U

        tau_prop = np.zeros(6)
        for i in range(len(n_rpm)):
            if n_rps[i] > 0:
                X_prop_i = self.rho*(self.D_prop**4)*(
                        self.KT_0*abs(n_rps[i])*n_rps[i] +
                        (self.KT_max-self.KT_0)/self.Ja_max * (Va/self.D_prop) * abs(n_rps[i])
                        )
                K_prop_i = self.rho * (self.D_prop**5) * (
                        self.KQ_0 * abs(n_rps[i]) * n_rps[i] +
                        (self.KQ_max-self.KQ_0)/self.Ja_max * (Va/self.D_prop) * abs(n_rps[i]))
                dir_flip = 1
            else:
                X_prop_i = self.rho * (self.D_prop ** 4) * (
                        self.KT_0*abs(n_rps[i])*n_rps[i]
                        )/10
                K_prop_i = self.rho * (self.D_prop ** 5) * self.KQ_0 * abs(n_rps[i]) * n_rps[i] / 10
                dir_flip = -1

            F_prop_b = C_T2C @ np.array([X_prop_i, 0, 0])
            r_prop_i = C_T2C @ self.propellers.r_t_p_sh[i] - self.p_OC_O
            M_prop_i = np.cross(r_prop_i, F_prop_b) \
                        + np.array([(-1)**i * K_prop_i, 0, 0])  # the -1 is because we have counter rotating
                                    # propellers that are supposed to cancel out the propeller induced
                                    # momentum

            # Rescale the rotation from props
            M_prop_i[0] *= self.thruster_rot_strength # Yaw
            M_prop_i[1] *= self.thruster_rot_strength * dir_flip # Pitch
            M_prop_i[2] *= self.thruster_rot_strength # Roll

            # Above equation return yaw, roll, pitch in other order than what the model uses
            yaw = M_prop_i[0]
            roll = M_prop_i[2]
            M_prop_i[2] = yaw
            M_prop_i[0] = roll

            tau_prop_i = np.concatenate([F_prop_b, M_prop_i])
            tau_prop += tau_prop_i

        return tau_prop

    def calculate_vbs_position(self, u):
        """
        Control input is scaled between 0 and 100. This converts it into the actual position
        s.t. we can calculate the amount of water in the VBS.
        u: control inputs as [x_vbs, x_lcg, delta_s, delta_r, rpm1, rpm2]
        """
        x_vbs = (u[0]/100) * self.vbs.l_vbs_l
        return x_vbs

    def calculate_lcg_position(self, u):
        """
        Calculate the position of the LCG based on control input. The control
        input is scaled between 0 and 100. This function converts it to the
        actual physical location.
        """

        p_LcgPos_LcgO = np.array([(u[1]/100) * self.lcg.l_lcg_l, # Position of the LCG w.r.t fixed LCG point
                                 0, 0])
        p_OLcg_O = self.lcg.p_OLcgPos_O + p_LcgPos_LcgO

        return p_OLcg_O

    def eta_dynamics(self, eta, nu):
        """
        Computes the time derivative of position and quaternion orientation.

        Args:
            eta: [x, y, z, q0, q1, q2, q3] - Position and quaternion
            nu: [u, v, w, p, q, r] - Body-fixed velocities

        Returns:
            eta_dot: [ẋ, ẏ, ż, q̇0, q̇1, q̇2, q̇3]
        """
        # Extract position and quaternion
        q = eta[3:7]  # [q0, q1, q2, q3] where q0 is scalar part
        q = q/np.linalg.norm(q)

        # Convert quaternion to DCM for position kinematics
        C = quaternion_to_dcm(q)

        # Position dynamics: ṗ = C * v
        pos_dot = C @ nu[0:3]

        ## From Fossen 2021, eq. 2.78:
        om = nu[3:6]  # Angular velocity
        q0, q1, q2, q3 = q
        T_q_n_b = 0.5 * np.array([
                                 [-q1, -q2, -q3],
                                 [q0, -q3, q2],
                                 [q3, q0, -q1],
                                 [-q2, q1, q0]
                                 ])
        q_dot = T_q_n_b @ om + self.gamma/2 * (1 - q.T.dot(q)) * q

        return np.concatenate([pos_dot, q_dot])

    def actuator_dynamics(self, u_cur, u_ref):
        """
        Compute the actuator dynamics.
        delta_X and rpmX are assumed to be instantaneous

        u: control inputs as [x_vbs, x_lcg, delta_s, delta_r, rpm1, rpm2]
        """

        u_dot = np.zeros(6)

        u_dot = (u_ref - u_cur)/self.dt

        if np.abs(u_dot[0]) > self.vbs.x_vbs_dot_max:
            u_dot[0] = self.vbs.x_vbs_dot_max * np.sign(u_dot[0])
        if np.abs(u_dot[1]) > self.lcg.x_lcg_dot_max:
            u_dot[1] = self.lcg.x_lcg_dot_max * np.sign(u_dot[1])

        return u_dot

    def update_dt(self, dt):
        """
        Updates dt for when doing simulations
        """
        self.dt = dt<|MERGE_RESOLUTION|>--- conflicted
+++ resolved
@@ -1,729 +1,723 @@
-#!/usr/bin/env python3
-# -*- coding: utf-8 -*-
-
-"""
-SAM.py:
-
-   Class for the SAM (Small and Affordable Maritime) cylinder-shaped autonomous underwater vehicle (AUV),
-   designed for agile hydrobatic maneuvers, including obstacle avoidance, inspections, docking, and under-ice operations.
-   The SAM AUV is controlled using counter-rotating propellers, a thrust vectoring system, a variable buoyancy system (VBS),
-   and adjustable battery packs for center of gravity (c.g.) control. It is equipped with sensors such as IMU, DVL, GPS, and sonar.
-
-   The length of the AUV is 1.5 m, the cylinder diameter is 19 cm, and the mass of the vehicle is 17 kg.
-   It has a maximum speed of 2.5 m/s, which is obtained when the propellers run at 1525 rpm in zero currents.
-   SAM was developed by the Swedish Maritime Robotics Center and is underactuated, meaning it has fewer control inputs than
-   degrees of freedom. The control system uses both static and dynamic actuation for different maneuvers.
-
-   Actuator systems:
-   1. **Counter-Rotating Propellers**: Two propellers used for propulsion, rotating in opposite directions to balance the roll and provide forward thrust.
-   2. **Thrust Vectoring System**: Propellers can be deflected horizontally (rudder-like) and vertically (stern-plane-like) with angles up to ±7°, enabling agile maneuvers.
-   3. **Variable Buoyancy System (VBS)**: Allows for depth control by altering buoyancy through water intake and release.
-   4. **Adjustable Center of Gravity (c.g.) Control**: Movable battery packs adjust the longitudinal and transversal c.g. positions, allowing for pitch and roll control.
-
-   Sensor systems:
-   - **IMU**: Inertial Measurement Unit for attitude and acceleration.
-   - **DVL**: Doppler Velocity Logger for measuring underwater velocity.
-   - **GPS**: For surface position tracking.
-   - **Sonar**: For environment sensing during navigation and inspections.
-
-   SAM()
-       Step input for tail rudder, stern plane, and propeller revolutions.
-
-Methods:
-
-    [xdot] = dynamics(x, u_ref) returns for integration
-
-    u_ref: control inputs as [x_vbs, x_lcg, delta_s, delta_r, rpm1, rpm2]
-
-        - **vbs**: Variable buoyancy system control, which adjusts buoyancy to control depth.
-        - **lcg**: Longitudinal center of gravity adjustment by moving the battery pack to control pitch.
-        - **delta_s**: Stern plane angle for vertical thrust vectoring, used to control pitch (nose up/down).
-        - **delta_r**: Rudder angle for horizontal thrust vectoring, used to control yaw (turning left/right).
-        - **rpm_1**: Propeller RPM for the first (counter-rotating) propeller, controlling forward thrust.
-        - **rpm_2**: Propeller RPM for the second (counter-rotating) propeller, also controlling forward thrust and balancing roll.
-
-References:
-
-    Bhat, S., Panteli, C., Stenius, I., & Dimarogonas, D. V. (2023). Nonlinear model predictive control for hydrobatic AUVs:
-        Experiments with the SAM vehicle. Journal of Field Robotics, 40(7), 1840-1859. doi:10.1002/rob.22218.
-
-    T. I. Fossen (2021). Handbook of Marine Craft Hydrodynamics and Motion Control. 2nd Edition, Wiley.
-        URL: www.fossen.biz/wiley
-
-Author:     Omid Mirzaeedodangeh
-
-Refactored: David Doerner
-"""
-
-import numpy as np
-import math
-from scipy.linalg import block_diag
-from smarc_modelling.lib.gnc import *
-
-
-class SolidStructure:
-    """
-    Represents the Solid Structure (SS) of the SAM AUV.
-
-    Attributes:
-        l_SS: Length of the solid structure (m).
-        d_SS: Diameter of the solid structure (m).
-        m_SS: Mass of the solid structure (kg).
-        p_CSsg_O: Vector from frame C to CG of SS expressed in O (m)
-        p_OSsg_O: Vector from CO to CG of SS expressed in O (m)
-    """
-
-    def __init__(self, l_ss, d_ss, m_ss, p_CSsg_O, p_OC_O):
-        self.l_ss = l_ss
-        self.d_ss = d_ss
-        self.m_ss = m_ss
-        self.p_CSsg_O = p_CSsg_O
-        self.p_OSsg_O = p_OC_O + self.p_CSsg_O
-
-
-class VariableBuoyancySystem:
-    """
-    VariableBuoyancySystem Class
-
-    Represents the Variable Buoyancy System (VBS) of the AUV.
-
-    Parameters:
-        d_vbs (float): Diameter of the VBS (m).
-        l_vbs_l (float): Length of the VBS capsule (m).
-        p_CVbs_O: Vector from frame C to CG of VBS in CO (m)
-        p_OC_O: Vector from CO to C in CO
-
-    Vectors follow Tedrake's monogram:
-    https://manipulation.csail.mit.edu/pick.html#monogram
-    """
-
-    def __init__(self, r_vbs, l_vbs_l, p_CVbs_O, p_OC_O, rho_w):
-        # Physical parameters
-        self.r_vbs = r_vbs  # Radius of VBS chamber (m)
-        self.l_vbs_l = l_vbs_l  # Length of VBS capsule (m)
-        self.p_CVbs_O = p_CVbs_O
-        self.p_OVbs_O = p_OC_O + p_CVbs_O # FIXME: Check this how it goes into the CG calculation of the VBS. It changes with x_vbs, so you might want to adjust it as well.
-        self.m_vbs = rho_w * np.pi * self.r_vbs ** 2 * self.l_vbs_l/2 # Init the vbs with 50%
-
-        # Motion bounds
-        self.x_vbs_min = 0  # Minimum VBS position (m)
-        self.x_vbs_max = l_vbs_l  # Maximum VBS position (m)
-        self.x_vbs_dot_min = -7  # Maximum retraction speed (m/s)
-        self.x_vbs_dot_max = 7 # FIXME: This is an estimate. Need to adjust, since the speed is given in mm/s, but we control on percentages right now. Maximum extension speed (m/s)
-
-
-class LongitudinalCenterOfGravityControl:
-    """
-    Represents the Longitudinal Center of Gravity Control (LCG) of the SAM AUV.
-
-    Attributes:
-        l_lcg_l: Length of the LCG structure along the x-axis (m).
-        l_lcg_r: Maximum position of the LCG in the x-direction (m).
-        m_lcg: Mass of the LCG (kg).
-        h_lcg_dim: Height of the LCG structure (m).
-        p_OC_O: Vector from CO to C in CO
-    """
-
-    def __init__(self, l_lcg_l, l_lcg_r, m_lcg, h_lcg_dim, p_OC_O):
-        # Physical parameters
-        self.l_lcg_l = l_lcg_l  # Length of LCG structure (m)
-        self.l_lcg_r = l_lcg_r  # Maximum x-direction position (m)
-        self.m_lcg = m_lcg  # Mass of LCG (kg)
-        self.h_lcg_dim = h_lcg_dim  # Height of LCG structure (m)
-        p_CLcgpos_O = np.array([0.608+self.l_lcg_l/2, 0, 0.130]) # "Beginning" of the LCG in C frame. Mass moves from here
-        self.p_OLcgPos_O = p_OC_O + p_CLcgpos_O # Vector from CO to LCG position 0 in O
-
-        # Motion bounds
-        self.x_lcg_min = 0  # Minimum LCG position (m)
-        self.x_lcg_max = l_lcg_r  # Maximum LCG position (m)
-        self.x_lcg_dot_min = -0.1  # Maximum retraction speed (m/s)
-        self.x_lcg_dot_max = 15  # FIXME: This is an estimate. Need to adjust, since the speed is given in mm/s, but we control on percentages right now. Maximum extension speed (m/s)
-
-
-class Propellers:
-    """
-    Represents the Propellers (TP) of the SAM AUV.
-
-    Attributes:
-        n_p: Number of propellers.
-        r_t_p_sh: List of each propeller location on thruster shaft (np.array) relative to the thruster frame (m).
-    """
-
-    def __init__(self, n_p, r_t_p_sh):
-        # Physical parameters
-        self.n_p = n_p  # Number of propellers
-        self.r_t_p_sh = r_t_p_sh  # Shaft center locations list
-
-        # RPM bounds
-        self.rpm_min = np.zeros(n_p) - 1525  # Min RPM per propeller
-        self.rpm_max = np.zeros(n_p) + 1525  # Max RPM per propeller
-        self.rpm_dot_min = np.zeros(n_p) - 100  # Max deceleration (RPM/s)
-        self.rpm_dot_max = np.zeros(n_p) + 100  # Max acceleration (RPM/s)
-
-
-# Class Vehicle
-class SAM():
-    """
-    SAM()
-        Integrates all subsystems of the Small and Affordable Maritime AUV.
-
-
-    Attributes:
-        eta: [x, y, z, q0, q1, q2, q3] - Position and quaternion orientation
-        nu: [u, v, w, p, q, r] - Body-fixed linear and angular velocities
-
-    Vectors follow Tedrake's monogram:
-    https://manipulation.csail.mit.edu/pick.html#monogram
-    """
-    def __init__(
-            self,
-            dt=0.02,
-            V_current=0,
-            beta_current=0,
-    ):
-        self.dt = dt # Sim time step, necessary for evaluation of the actuator dynamics
-        
-        # Some factors to make sim agree with real life data, these are eyeballed from sim vs gt data
-        self.vbs_factor = 0.5 # How sensitive the vbs is
-        self.inertia_factor = 10 # Adjust how quickly we can change direction
-        self.damping_factor = 60 # Adjust how much the damping affect acceleration high number = move less
-        self.damping_rot = 5 # Adjust how much the damping affects the rotation high number = less rotation should be tuned on bag where we turn without any control inputs
-        self.thruster_rot_strength = 2  # Just making the thruster a bit stronger for rotation
-
-        # Constants
-        self.p_OC_O = np.array([-0.75, 0, 0.06], float)  # Measurement frame C in CO (O)
-        self.D2R = math.pi / 180  # Degrees to radians
-        self.rho_w = self.rho = 1026  # Water density (kg/m³)
-        self.g = 9.81  # Gravity acceleration (m/s²)
-
-        # Initialize Subsystems:
-        self.init_vehicle()
-
-        # Reference values and current
-        self.V_c = V_current  # Current water speed
-        self.beta_c = beta_current * self.D2R  # Current water direction (rad)
-
-        # Initialize state vectors
-        self.nu = np.zeros(6)  # [u, v, w, p, q, r]
-        self.eta = np.zeros(7)  # [x, y, z, q0, q1, q2, q3]
-        self.eta[3] = 1.0
-
-        # Initialize the AUV model
-        self.name = ("SAM")
-        self.L = self.ss.l_ss  # length (m)
-        self.diam = self.ss.d_ss  # cylinder diameter (m)
-
-        # Hydrodynamics (Fossen 2021, Section 8.4.2)
-        self.a = self.L / 2  # semi-axes
-        self.b = self.diam / 2
-
-
-        # Rigid-body mass matrix expressed in CO
-        u_init = np.zeros(6)
-        u_init[0] = 50
-        u_init[1] = 50 #45
-        self.x_vbs_init = self.calculate_vbs_position(u_init)
-        # Update actuators
-        self.x_vbs = self.calculate_vbs_position(u_init) 
-        self.p_OLcg_O = self.calculate_lcg_position(u_init)
-        self.vbs.m_vbs = self.rho_w * np.pi * self.vbs.r_vbs ** 2 * self.x_vbs_init
-        self.m = self.ss.m_ss + self.vbs.m_vbs + self.lcg.m_lcg
-        self.J_total = np.zeros((3,3)) 
-        self.MRB = np.zeros((6,6)) 
-        self.MA = np.zeros((6,6)) 
-        self.M = np.zeros((6,6)) 
-        self.Minv = np.zeros((6,6)) 
-
-        self.p_OG_O = np.array([0., 0, 0.12], float)  # CG w.r.t. to the CO, we
-        self.p_OB_O = np.array([0., 0, 0], float)  # CB w.r.t. to the CO
-
-        # Added moment of inertia in roll: A44 = r44 * Ix
-        self.r44 = 0.3
-
-        # Lamb's k-factors
-        e = math.sqrt(1 - (self.b / self.a) ** 2)
-        alpha_0 = (2 * (1 - e ** 2) / pow(e, 3)) * (0.5 * math.log((1 + e) / (1 - e)) - e)
-        beta_0 = 1 / (e ** 2) - (1 - e ** 2) / (2 * pow(e, 3)) * math.log((1 + e) / (1 - e))
-
-        self.k1 = alpha_0 / (2 - alpha_0)
-        self.k2 = beta_0 / (2 - beta_0)
-        self.k_prime = pow(e, 4) * (beta_0 - alpha_0) / (
-                (2 - e ** 2) * (2 * e ** 2 - (2 - e ** 2) * (beta_0 - alpha_0)))
-
-        # Weight and buoyancy
-        self.W = self.m * self.g
-<<<<<<< HEAD
-        self.B = self.W 
-=======
-        self.B = self.W + self.vbs.m_vbs*0.5
->>>>>>> 10d741c1
-
-        # Damping matrix based on Bhat 2021
-        # Parameters from smarc_advanced_controllers mpc_inverted_pendulum...
-
-        self.D = np.zeros((6,6))
-
-        # NOTE: These need to be identified properly
-        # Damping coefficients
-        self.Xuu = 3 #100     # x-damping
-        self.Yvv = 50    # y-damping
-        self.Zww = 50    # z-damping
-        self.Kpp = 40    # Roll damping
-        self.Mqq = 200    # Pitch damping
-        self.Nrr = 10    # Yaw damping
-
-        # Center of effort -> where the thrust force acts?
-        self.x_cp = 0.1
-        self.y_cp = 0
-        self.z_cp = 0
-
-        # Propeller Coefficients
-        self.D_prop = 0.14
-        self.Va_coef = 0.944
-        self.KT_0 = 0.4566
-        self.KQ_0 = 0.0700
-        self.KT_max = 0.1798
-        self.KQ_max = 0.0312
-        self.Ja_max = 0.6632
-
-        self.gamma = 100 # Scaling factor for numerical stability of quaternion differentiation
-
-    def init_vehicle(self):
-        """
-        Initialize all subsystems based on their respective parameters
-        """
-        self.ss = SolidStructure(
-            l_ss=1.5,
-            d_ss=0.19,
-            m_ss=14.9,
-            p_CSsg_O = np.array([0.74, 0, 0.06]),
-            p_OC_O=self.p_OC_O
-        )
-
-        self.vbs = VariableBuoyancySystem(
-            r_vbs=0.0425,
-            l_vbs_l=0.045,
-            p_CVbs_O = np.array([0.404, 0, 0.0125]),
-            p_OC_O=self.p_OC_O,
-            rho_w=self.rho_w
-        )
-
-        self.lcg = LongitudinalCenterOfGravityControl(
-            l_lcg_l=0.223,
-            l_lcg_r=0.06,
-            m_lcg=2.6,
-            h_lcg_dim=0.08,
-            p_OC_O=self.p_OC_O
-        )
-
-        self.propellers = Propellers(
-            n_p=2,
-            r_t_p_sh=[
-                np.array([0.03, 0, 0]),
-                np.array([0.04, 0, 0])
-            ]
-        )
-
-    def dynamics(self, x, u_ref):
-        """
-        Main dynamics function for integrating the complete AUV state.
-
-        Args:
-            t: Current time
-            x: state space vector with [eta, nu, u]
-            u_ref: control inputs as [x_vbs, x_lcg, delta_s, delta_r, rpm1, rpm2]
-
-        Returns:
-            state_vector_dot: Time derivative of complete state vector
-        """
-        eta = x[0:7]
-        nu = x[7:13]
-        u = x[13:19]
-
-        u = self.bound_actuators(u)
-        u_ref = self.bound_actuators(u_ref)
-
-        self.calculate_system_state(nu, eta, u)
-        self.calculate_cg()
-        self.update_inertias()
-        self.calculate_M()
-        self.calculate_C()
-        self.calculate_D()
-        self.calculate_g()
-        self.calculate_tau(u_ref)
-
-        # Overwrite D to get better results from sim
-        self.D = np.eye(6) * self.damping_factor
-        self.D[3,3] = self.damping_rot
-        self.D[4,4] = self.damping_rot
-        self.D[5,5] = self.damping_rot
-
-        np.set_printoptions(precision=3)
-
-        nu_dot = self.Minv @ (self.tau - np.matmul(self.C,self.nu_r) - np.matmul(self.D,self.nu_r) - self.g_vec)
-        u_dot = self.actuator_dynamics(u, u_ref)
-        eta_dot = self.eta_dynamics(eta, nu)
-        x_dot = np.concatenate([eta_dot, nu_dot, u_dot])
-
-        return x_dot
-
-    def bound_actuators(self, u):
-        """
-        Enforce actuation limits on each actuator.
-        """
-        u_bound = np.copy(u)
-
-        # NOTE: We control based on percentages right now.
-        #   If we want to send something different, we have to adjust here.
-        if u[0] > 100: #self.vbs.x_vbs_max:
-            u_bound[0] = 100 #self.vbs.x_vbs_max
-        elif u[0] < 0: #self.vbs.x_vbs_min:
-            u_bound[0] = 0 #self.vbs.x_vbs_min
-        else:
-            u_bound[0] = u[0]
-
-        if u[1] > 100:
-            u_bound[1] = 100
-        elif u[1] < 0:
-            u_bound[1] = 0
-        else:
-            u_bound[1] = u[1]
-
-        # FIXME: Add the remaining actuator limits
-        # FIXME: call them as variable
-
-        return u_bound
-
-    def calculate_system_state(self, x, eta, u_control):
-        """
-        Extract speeds etc. based on state and control inputs
-        """
-        nu = x
-
-        # Extract Euler angles
-        quat = eta[3:7]
-        quat = quat/np.linalg.norm(quat)
-        self.psi, self.theta, self.phi = quaternion_to_angles(quat) 
-
-        # Relative velocities due to current
-        u, v, w, _, _, _ = nu
-        u_c = self.V_c * math.cos(self.beta_c - self.psi)
-        v_c = self.V_c * math.sin(self.beta_c - self.psi)
-        self.nu_c = np.array([u_c, v_c, 0, 0, 0, 0], float)
-        self.nu_r = nu - self.nu_c
-
-        self.U = np.sqrt(u ** 2 + v ** 2 + w ** 2)
-        self.U_r = np.linalg.norm(self.nu_r[:3])
-
-        self.alpha = 0.0
-        if abs(self.nu_r[0]) > 1e-6:
-            self.alpha = math.atan2(self.nu_r[2], self.nu_r[0])
-
-        # Update actuators
-        self.x_vbs = self.calculate_vbs_position(u_control) 
-        self.p_OLcg_O = self.calculate_lcg_position(u_control)
-
-        # Update mass
-        self.vbs.m_vbs = self.rho_w * np.pi * self.vbs.r_vbs ** 2 * self.x_vbs
-        self.m = self.ss.m_ss + self.vbs.m_vbs + self.lcg.m_lcg
-
-    def calculate_cg(self):
-        """
-        Compute the center of gravity based on VBS and LCG position
-        """
-        self.p_OG_O = (self.ss.m_ss/self.m) * self.ss.p_OSsg_O \
-                    + (self.vbs.m_vbs/self.m) * self.vbs.p_OVbs_O \
-                    + (self.lcg.m_lcg/self.m) * self.p_OLcg_O
-
-        #print(f"OG_O: {self.p_OG_O}")
-
-    def update_inertias(self):
-        """
-        Update inertias based on VBS and LCG
-        Note: The propellers add more torque rather than momentum by moving.
-            The exception would be steering, but that's complex and will change
-            in the next iteration of SAM.
-        """
-
-        # Solid structure
-        # Moment of inertia of a solid elipsoid
-        # https://en.wikipedia.org/wiki/List_of_moments_of_inertia
-        # with b = c.
-        Ix = (2 / 5) * self.ss.m_ss * self.b ** 2  # moment of inertia
-        Iy = (1 / 5) * self.ss.m_ss * (self.a ** 2 + self.b ** 2)
-        Iz = Iy
-
-        J_ss_cg = np.diag([Ix, Iy, Iz]) # In center of gravity
-        S2_p_OSsg_O = skew_symmetric(self.ss.p_OSsg_O) @ skew_symmetric(self.ss.p_OSsg_O)
-        J_ss_co = J_ss_cg - self.ss.m_ss * S2_p_OSsg_O
-
-        # VBS
-        # Moment of inertia of a solid cylinder
-        Ix_vbs = (1/2) * self.vbs.m_vbs * self.vbs.r_vbs**2
-        Iy_vbs = (1/12) * self.vbs.m_vbs * (3*self.vbs.r_vbs**2 + self.x_vbs**2)
-        Iz_vbs = Iy_vbs
-
-        J_vbs_cg = np.diag([Ix_vbs, Iy_vbs, Iz_vbs])
-        S2_r_vbs_cg = skew_symmetric(self.vbs.p_OVbs_O) @ skew_symmetric(self.vbs.p_OVbs_O)
-        J_vbs_co = J_vbs_cg - self.vbs.m_vbs * S2_r_vbs_cg
-
-        # LCG
-        # Moment of inertia of a solid cylinder
-        Ix_lcg = (1/2) * self.lcg.m_lcg * (self.lcg.h_lcg_dim/2)**2
-        Iy_lcg = (1/12) * self.lcg.m_lcg* (3*(self.lcg.h_lcg_dim/2)**2 + self.lcg.l_lcg_l**2)
-        Iz_lcg = Iy_lcg
-
-        J_lcg_cg = np.diag([Ix_lcg, Iy_lcg, Iz_lcg])
-        S2_r_lcg_cg = skew_symmetric(self.p_OLcg_O) @ skew_symmetric(self.p_OLcg_O)
-        J_lcg_co = J_lcg_cg - self.lcg.m_lcg * S2_r_lcg_cg
-
-        self.J_total = J_ss_co + J_vbs_co + J_lcg_co
-        self.J_total[0, 0] *= self.inertia_factor
-
-    def calculate_M(self):
-        """
-        Calculated the mass matrix M
-        """
-
-        # Rigid-body mass matrix expressed in CO
-        m_diag = np.diag([self.m, self.m, self.m])
-
-        # Rigid-body mass matrix with total inertia in CO
-        MRB_CO = block_diag(m_diag, self.J_total)
-        # FIXME: Add the off diagonal elements that come from the difference
-        # between the CO and the CG.
-        self.MRB = MRB_CO
-
-        # Added moment of inertia in roll: A44 = r44 * Ix
-        MA_44 = self.r44 * self.J_total[0,0]
-
-        # Added mass system matrix expressed in the CO
-        self.MA = np.diag([self.m * self.k1,
-                           self.m * self.k2,
-                           self.m * self.k2,
-                           MA_44,
-                           self.k_prime * self.J_total[1,1],
-                           self.k_prime * self.J_total[1,1]])
-
-        # Mass matrix including added mass
-        self.M = self.MRB + self.MA
-        self.Minv = np.linalg.inv(self.M)
-        #print(f"MRB: {MRB_check}, MA: {self.MA}, M: {self.M}")
-        #print(f"MRB:\n {np.sign(self.MRB)}")
-        #print(f"MA:\n {np.sign(self.MA)}")
-        #print(f"M:\n {np.sign(self.M)}")
-
-    def calculate_C(self):
-        """
-        Calculate Corriolis Matrix
-        """
-        CRB = m2c(self.MRB, self.nu_r)
-        CA = m2c(self.MA, self.nu_r)
-
-<<<<<<< HEAD
-        # Fossen set these to 0 in his remus100 sim.
-        # But they cancel certain influences that maybe should be there for
-        # symmetry.
-        #CA[4, 0] = 0
-        #CA[0, 4] = 0
-        #CA[4, 2] = 0
-        #CA[2, 4] = 0
-        #CA[5, 0] = 0
-        #CA[0, 5] = 0
-        #CA[5, 1] = 0
-        #CA[1, 5] = 0
-
-=======
->>>>>>> 10d741c1
-        self.C = CRB + CA
-
-        #print(f"nu_r:\n {self.nu_r}")
-        #print(f"CRB: \n {np.sign(CRB)}")
-        #print(f"CA: \n {np.sign(CA)}")
-
-    def calculate_D(self):
-        """
-        Calculate damping
-        """
-        # Nonlinear damping
-        self.D[0,0] = self.Xuu * np.abs(self.nu_r[0])
-        self.D[1,1] = self.Yvv * np.abs(self.nu_r[1])
-        self.D[2,2] = self.Zww * np.abs(self.nu_r[2])
-        self.D[3,3] = self.Kpp * np.abs(self.nu_r[3])
-        self.D[4,4] = self.Mqq * np.abs(self.nu_r[4])
-        self.D[5,5] = self.Nrr * np.abs(self.nu_r[5])
-
-        # Cross couplings from Bhat 2021
-        # NOTE: Fossen encapsulates this in the hydrodynamic parameters,
-        # similar to Bhat 2021, eq. 26. We can follow this for full symmetry of
-        # D and make use of the symmetry of the AUV to set different elements
-        # to 0
-        self.D[4,0] = self.z_cp * self.Xuu * np.abs(self.nu_r[0])
-        self.D[5,0] = -self.y_cp * self.Xuu * np.abs(self.nu_r[0])
-        self.D[3,1] = -self.z_cp * self.Yvv * np.abs(self.nu_r[1])
-        self.D[5,1] = self.x_cp * self.Yvv * np.abs(self.nu_r[1])
-        self.D[3,2] = self.y_cp * self.Zww * np.abs(self.nu_r[2])
-        self.D[4,2] = -self.x_cp * self.Zww * np.abs(self.nu_r[2])
-
-        #print(f"D: {self.D}")
-        #print(f"D:\n {np.sign(self.D)}")
-
-    def calculate_g(self):
-        """
-        Calculate gravity vector
-        """
-        self.W = self.m * self.g
-        self.g_vec = gvect(self.W, self.B, self.theta, self.phi, self.p_OG_O, self.p_OB_O)
-
-    def calculate_tau(self, u):
-        """
-        All external forces
-
-        Note: We use a non-diagonal damping matrix, that takes forceLiftDrag
-            and the crossFlowDrag, i.e. the cross-couplings in the damping already
-            into account. If you use a diagonal matrix, you have to add these
-            forces here, as shown in the commented code below:
-
-            tau_liftdrag = forceLiftDrag(self.diam, self.S, self.CD_0, self.alpha, self.nu)
-            tau_crossflow = crossFlowDrag(self.L, self.diam, self.diam, self.nu_r)
-        """
-        tau_prop = self.calculate_propeller_force(u)
-        self.tau = tau_prop
-
-    def calculate_propeller_force(self, u):
-        """
-        Calculate force and torque of the propellers
-        u: control inputs as [x_vbs, x_lcg, delta_s, delta_r, rpm1, rpm2]
-        Azimuth Thrusters: Fossen 2021, ch.9.4.2
-        """
-        delta_s = -u[2]
-        delta_r = -u[3]
-        n_rpm = u[4:]
-
-        # Compute propeller forces
-        C_T2C = calculate_dcm(order=[2, 3], angles=[delta_s, delta_r])
-
-        n_rps = n_rpm / 60   
-        Va = self.Va_coef * self.U
-
-        tau_prop = np.zeros(6)
-        for i in range(len(n_rpm)):
-            if n_rps[i] > 0:
-                X_prop_i = self.rho*(self.D_prop**4)*(
-                        self.KT_0*abs(n_rps[i])*n_rps[i] +
-                        (self.KT_max-self.KT_0)/self.Ja_max * (Va/self.D_prop) * abs(n_rps[i])
-                        )
-                K_prop_i = self.rho * (self.D_prop**5) * (
-                        self.KQ_0 * abs(n_rps[i]) * n_rps[i] +
-                        (self.KQ_max-self.KQ_0)/self.Ja_max * (Va/self.D_prop) * abs(n_rps[i]))
-                dir_flip = 1
-            else:
-                X_prop_i = self.rho * (self.D_prop ** 4) * (
-                        self.KT_0*abs(n_rps[i])*n_rps[i]
-                        )/10
-                K_prop_i = self.rho * (self.D_prop ** 5) * self.KQ_0 * abs(n_rps[i]) * n_rps[i] / 10
-                dir_flip = -1
-
-            F_prop_b = C_T2C @ np.array([X_prop_i, 0, 0])
-            r_prop_i = C_T2C @ self.propellers.r_t_p_sh[i] - self.p_OC_O
-            M_prop_i = np.cross(r_prop_i, F_prop_b) \
-                        + np.array([(-1)**i * K_prop_i, 0, 0])  # the -1 is because we have counter rotating
-                                    # propellers that are supposed to cancel out the propeller induced
-                                    # momentum
-
-            # Rescale the rotation from props
-            M_prop_i[0] *= self.thruster_rot_strength # Yaw
-            M_prop_i[1] *= self.thruster_rot_strength * dir_flip # Pitch
-            M_prop_i[2] *= self.thruster_rot_strength # Roll
-
-            # Above equation return yaw, roll, pitch in other order than what the model uses
-            yaw = M_prop_i[0]
-            roll = M_prop_i[2]
-            M_prop_i[2] = yaw
-            M_prop_i[0] = roll
-
-            tau_prop_i = np.concatenate([F_prop_b, M_prop_i])
-            tau_prop += tau_prop_i
-
-        return tau_prop
-
-    def calculate_vbs_position(self, u):
-        """
-        Control input is scaled between 0 and 100. This converts it into the actual position
-        s.t. we can calculate the amount of water in the VBS.
-        u: control inputs as [x_vbs, x_lcg, delta_s, delta_r, rpm1, rpm2]
-        """
-        x_vbs = (u[0]/100) * self.vbs.l_vbs_l
-        return x_vbs
-
-    def calculate_lcg_position(self, u):
-        """
-        Calculate the position of the LCG based on control input. The control
-        input is scaled between 0 and 100. This function converts it to the
-        actual physical location.
-        """
-
-        p_LcgPos_LcgO = np.array([(u[1]/100) * self.lcg.l_lcg_l, # Position of the LCG w.r.t fixed LCG point
-                                 0, 0])
-        p_OLcg_O = self.lcg.p_OLcgPos_O + p_LcgPos_LcgO
-
-        return p_OLcg_O
-
-    def eta_dynamics(self, eta, nu):
-        """
-        Computes the time derivative of position and quaternion orientation.
-
-        Args:
-            eta: [x, y, z, q0, q1, q2, q3] - Position and quaternion
-            nu: [u, v, w, p, q, r] - Body-fixed velocities
-
-        Returns:
-            eta_dot: [ẋ, ẏ, ż, q̇0, q̇1, q̇2, q̇3]
-        """
-        # Extract position and quaternion
-        q = eta[3:7]  # [q0, q1, q2, q3] where q0 is scalar part
-        q = q/np.linalg.norm(q)
-
-        # Convert quaternion to DCM for position kinematics
-        C = quaternion_to_dcm(q)
-
-        # Position dynamics: ṗ = C * v
-        pos_dot = C @ nu[0:3]
-
-        ## From Fossen 2021, eq. 2.78:
-        om = nu[3:6]  # Angular velocity
-        q0, q1, q2, q3 = q
-        T_q_n_b = 0.5 * np.array([
-                                 [-q1, -q2, -q3],
-                                 [q0, -q3, q2],
-                                 [q3, q0, -q1],
-                                 [-q2, q1, q0]
-                                 ])
-        q_dot = T_q_n_b @ om + self.gamma/2 * (1 - q.T.dot(q)) * q
-
-        return np.concatenate([pos_dot, q_dot])
-
-    def actuator_dynamics(self, u_cur, u_ref):
-        """
-        Compute the actuator dynamics.
-        delta_X and rpmX are assumed to be instantaneous
-
-        u: control inputs as [x_vbs, x_lcg, delta_s, delta_r, rpm1, rpm2]
-        """
-
-        u_dot = np.zeros(6)
-
-        u_dot = (u_ref - u_cur)/self.dt
-
-        if np.abs(u_dot[0]) > self.vbs.x_vbs_dot_max:
-            u_dot[0] = self.vbs.x_vbs_dot_max * np.sign(u_dot[0])
-        if np.abs(u_dot[1]) > self.lcg.x_lcg_dot_max:
-            u_dot[1] = self.lcg.x_lcg_dot_max * np.sign(u_dot[1])
-
-        return u_dot
-
-    def update_dt(self, dt):
-        """
-        Updates dt for when doing simulations
-        """
-        self.dt = dt+#!/usr/bin/env python3
+# -*- coding: utf-8 -*-
+
+"""
+SAM.py:
+
+   Class for the SAM (Small and Affordable Maritime) cylinder-shaped autonomous underwater vehicle (AUV),
+   designed for agile hydrobatic maneuvers, including obstacle avoidance, inspections, docking, and under-ice operations.
+   The SAM AUV is controlled using counter-rotating propellers, a thrust vectoring system, a variable buoyancy system (VBS),
+   and adjustable battery packs for center of gravity (c.g.) control. It is equipped with sensors such as IMU, DVL, GPS, and sonar.
+
+   The length of the AUV is 1.5 m, the cylinder diameter is 19 cm, and the mass of the vehicle is 17 kg.
+   It has a maximum speed of 2.5 m/s, which is obtained when the propellers run at 1525 rpm in zero currents.
+   SAM was developed by the Swedish Maritime Robotics Center and is underactuated, meaning it has fewer control inputs than
+   degrees of freedom. The control system uses both static and dynamic actuation for different maneuvers.
+
+   Actuator systems:
+   1. **Counter-Rotating Propellers**: Two propellers used for propulsion, rotating in opposite directions to balance the roll and provide forward thrust.
+   2. **Thrust Vectoring System**: Propellers can be deflected horizontally (rudder-like) and vertically (stern-plane-like) with angles up to ±7°, enabling agile maneuvers.
+   3. **Variable Buoyancy System (VBS)**: Allows for depth control by altering buoyancy through water intake and release.
+   4. **Adjustable Center of Gravity (c.g.) Control**: Movable battery packs adjust the longitudinal and transversal c.g. positions, allowing for pitch and roll control.
+
+   Sensor systems:
+   - **IMU**: Inertial Measurement Unit for attitude and acceleration.
+   - **DVL**: Doppler Velocity Logger for measuring underwater velocity.
+   - **GPS**: For surface position tracking.
+   - **Sonar**: For environment sensing during navigation and inspections.
+
+   SAM()
+       Step input for tail rudder, stern plane, and propeller revolutions.
+
+Methods:
+
+    [xdot] = dynamics(x, u_ref) returns for integration
+
+    u_ref: control inputs as [x_vbs, x_lcg, delta_s, delta_r, rpm1, rpm2]
+
+        - **vbs**: Variable buoyancy system control, which adjusts buoyancy to control depth.
+        - **lcg**: Longitudinal center of gravity adjustment by moving the battery pack to control pitch.
+        - **delta_s**: Stern plane angle for vertical thrust vectoring, used to control pitch (nose up/down).
+        - **delta_r**: Rudder angle for horizontal thrust vectoring, used to control yaw (turning left/right).
+        - **rpm_1**: Propeller RPM for the first (counter-rotating) propeller, controlling forward thrust.
+        - **rpm_2**: Propeller RPM for the second (counter-rotating) propeller, also controlling forward thrust and balancing roll.
+
+References:
+
+    Bhat, S., Panteli, C., Stenius, I., & Dimarogonas, D. V. (2023). Nonlinear model predictive control for hydrobatic AUVs:
+        Experiments with the SAM vehicle. Journal of Field Robotics, 40(7), 1840-1859. doi:10.1002/rob.22218.
+
+    T. I. Fossen (2021). Handbook of Marine Craft Hydrodynamics and Motion Control. 2nd Edition, Wiley.
+        URL: www.fossen.biz/wiley
+
+Author:     Omid Mirzaeedodangeh
+
+Refactored: David Doerner
+"""
+
+import numpy as np
+import math
+from scipy.linalg import block_diag
+from smarc_modelling.lib.gnc import *
+
+
+class SolidStructure:
+    """
+    Represents the Solid Structure (SS) of the SAM AUV.
+
+    Attributes:
+        l_SS: Length of the solid structure (m).
+        d_SS: Diameter of the solid structure (m).
+        m_SS: Mass of the solid structure (kg).
+        p_CSsg_O: Vector from frame C to CG of SS expressed in O (m)
+        p_OSsg_O: Vector from CO to CG of SS expressed in O (m)
+    """
+
+    def __init__(self, l_ss, d_ss, m_ss, p_CSsg_O, p_OC_O):
+        self.l_ss = l_ss
+        self.d_ss = d_ss
+        self.m_ss = m_ss
+        self.p_CSsg_O = p_CSsg_O
+        self.p_OSsg_O = p_OC_O + self.p_CSsg_O
+
+
+class VariableBuoyancySystem:
+    """
+    VariableBuoyancySystem Class
+
+    Represents the Variable Buoyancy System (VBS) of the AUV.
+
+    Parameters:
+        d_vbs (float): Diameter of the VBS (m).
+        l_vbs_l (float): Length of the VBS capsule (m).
+        p_CVbs_O: Vector from frame C to CG of VBS in CO (m)
+        p_OC_O: Vector from CO to C in CO
+
+    Vectors follow Tedrake's monogram:
+    https://manipulation.csail.mit.edu/pick.html#monogram
+    """
+
+    def __init__(self, r_vbs, l_vbs_l, p_CVbs_O, p_OC_O, rho_w):
+        # Physical parameters
+        self.r_vbs = r_vbs  # Radius of VBS chamber (m)
+        self.l_vbs_l = l_vbs_l  # Length of VBS capsule (m)
+        self.p_CVbs_O = p_CVbs_O
+        self.p_OVbs_O = p_OC_O + p_CVbs_O # FIXME: Check this how it goes into the CG calculation of the VBS. It changes with x_vbs, so you might want to adjust it as well.
+        self.m_vbs = rho_w * np.pi * self.r_vbs ** 2 * self.l_vbs_l/2 # Init the vbs with 50%
+
+        # Motion bounds
+        self.x_vbs_min = 0  # Minimum VBS position (m)
+        self.x_vbs_max = l_vbs_l  # Maximum VBS position (m)
+        self.x_vbs_dot_min = -7  # Maximum retraction speed (m/s)
+        self.x_vbs_dot_max = 7 # FIXME: This is an estimate. Need to adjust, since the speed is given in mm/s, but we control on percentages right now. Maximum extension speed (m/s)
+
+
+class LongitudinalCenterOfGravityControl:
+    """
+    Represents the Longitudinal Center of Gravity Control (LCG) of the SAM AUV.
+
+    Attributes:
+        l_lcg_l: Length of the LCG structure along the x-axis (m).
+        l_lcg_r: Maximum position of the LCG in the x-direction (m).
+        m_lcg: Mass of the LCG (kg).
+        h_lcg_dim: Height of the LCG structure (m).
+        p_OC_O: Vector from CO to C in CO
+    """
+
+    def __init__(self, l_lcg_l, l_lcg_r, m_lcg, h_lcg_dim, p_OC_O):
+        # Physical parameters
+        self.l_lcg_l = l_lcg_l  # Length of LCG structure (m)
+        self.l_lcg_r = l_lcg_r  # Maximum x-direction position (m)
+        self.m_lcg = m_lcg  # Mass of LCG (kg)
+        self.h_lcg_dim = h_lcg_dim  # Height of LCG structure (m)
+        p_CLcgpos_O = np.array([0.608+self.l_lcg_l/2, 0, 0.130]) # "Beginning" of the LCG in C frame. Mass moves from here
+        self.p_OLcgPos_O = p_OC_O + p_CLcgpos_O # Vector from CO to LCG position 0 in O
+
+        # Motion bounds
+        self.x_lcg_min = 0  # Minimum LCG position (m)
+        self.x_lcg_max = l_lcg_r  # Maximum LCG position (m)
+        self.x_lcg_dot_min = -0.1  # Maximum retraction speed (m/s)
+        self.x_lcg_dot_max = 15  # FIXME: This is an estimate. Need to adjust, since the speed is given in mm/s, but we control on percentages right now. Maximum extension speed (m/s)
+
+
+class Propellers:
+    """
+    Represents the Propellers (TP) of the SAM AUV.
+
+    Attributes:
+        n_p: Number of propellers.
+        r_t_p_sh: List of each propeller location on thruster shaft (np.array) relative to the thruster frame (m).
+    """
+
+    def __init__(self, n_p, r_t_p_sh):
+        # Physical parameters
+        self.n_p = n_p  # Number of propellers
+        self.r_t_p_sh = r_t_p_sh  # Shaft center locations list
+
+        # RPM bounds
+        self.rpm_min = np.zeros(n_p) - 1525  # Min RPM per propeller
+        self.rpm_max = np.zeros(n_p) + 1525  # Max RPM per propeller
+        self.rpm_dot_min = np.zeros(n_p) - 100  # Max deceleration (RPM/s)
+        self.rpm_dot_max = np.zeros(n_p) + 100  # Max acceleration (RPM/s)
+
+
+# Class Vehicle
+class SAM():
+    """
+    SAM()
+        Integrates all subsystems of the Small and Affordable Maritime AUV.
+
+
+    Attributes:
+        eta: [x, y, z, q0, q1, q2, q3] - Position and quaternion orientation
+        nu: [u, v, w, p, q, r] - Body-fixed linear and angular velocities
+
+    Vectors follow Tedrake's monogram:
+    https://manipulation.csail.mit.edu/pick.html#monogram
+    """
+    def __init__(
+            self,
+            dt=0.02,
+            V_current=0,
+            beta_current=0,
+    ):
+        self.dt = dt # Sim time step, necessary for evaluation of the actuator dynamics
+        
+        # Some factors to make sim agree with real life data, these are eyeballed from sim vs gt data
+        self.vbs_factor = 0.5 # How sensitive the vbs is
+        self.inertia_factor = 10 # Adjust how quickly we can change direction
+        self.damping_factor = 60 # Adjust how much the damping affect acceleration high number = move less
+        self.damping_rot = 5 # Adjust how much the damping affects the rotation high number = less rotation should be tuned on bag where we turn without any control inputs
+        self.thruster_rot_strength = 2  # Just making the thruster a bit stronger for rotation
+
+        # Constants
+        self.p_OC_O = np.array([-0.75, 0, 0.06], float)  # Measurement frame C in CO (O)
+        self.D2R = math.pi / 180  # Degrees to radians
+        self.rho_w = self.rho = 1026  # Water density (kg/m³)
+        self.g = 9.81  # Gravity acceleration (m/s²)
+
+        # Initialize Subsystems:
+        self.init_vehicle()
+
+        # Reference values and current
+        self.V_c = V_current  # Current water speed
+        self.beta_c = beta_current * self.D2R  # Current water direction (rad)
+
+        # Initialize state vectors
+        self.nu = np.zeros(6)  # [u, v, w, p, q, r]
+        self.eta = np.zeros(7)  # [x, y, z, q0, q1, q2, q3]
+        self.eta[3] = 1.0
+
+        # Initialize the AUV model
+        self.name = ("SAM")
+        self.L = self.ss.l_ss  # length (m)
+        self.diam = self.ss.d_ss  # cylinder diameter (m)
+
+        # Hydrodynamics (Fossen 2021, Section 8.4.2)
+        self.a = self.L / 2  # semi-axes
+        self.b = self.diam / 2
+
+
+        # Rigid-body mass matrix expressed in CO
+        u_init = np.zeros(6)
+        u_init[0] = 50
+        u_init[1] = 50 #45
+        self.x_vbs_init = self.calculate_vbs_position(u_init)
+        # Update actuators
+        self.x_vbs = self.calculate_vbs_position(u_init) 
+        self.p_OLcg_O = self.calculate_lcg_position(u_init)
+        self.vbs.m_vbs = self.rho_w * np.pi * self.vbs.r_vbs ** 2 * self.x_vbs_init
+        self.m = self.ss.m_ss + self.vbs.m_vbs + self.lcg.m_lcg
+        self.J_total = np.zeros((3,3)) 
+        self.MRB = np.zeros((6,6)) 
+        self.MA = np.zeros((6,6)) 
+        self.M = np.zeros((6,6)) 
+        self.Minv = np.zeros((6,6)) 
+
+        self.p_OG_O = np.array([0., 0, 0.12], float)  # CG w.r.t. to the CO, we
+        self.p_OB_O = np.array([0., 0, 0], float)  # CB w.r.t. to the CO
+
+        # Added moment of inertia in roll: A44 = r44 * Ix
+        self.r44 = 0.3
+
+        # Lamb's k-factors
+        e = math.sqrt(1 - (self.b / self.a) ** 2)
+        alpha_0 = (2 * (1 - e ** 2) / pow(e, 3)) * (0.5 * math.log((1 + e) / (1 - e)) - e)
+        beta_0 = 1 / (e ** 2) - (1 - e ** 2) / (2 * pow(e, 3)) * math.log((1 + e) / (1 - e))
+
+        self.k1 = alpha_0 / (2 - alpha_0)
+        self.k2 = beta_0 / (2 - beta_0)
+        self.k_prime = pow(e, 4) * (beta_0 - alpha_0) / (
+                (2 - e ** 2) * (2 * e ** 2 - (2 - e ** 2) * (beta_0 - alpha_0)))
+
+        # Weight and buoyancy 
+        # NOTE: SAM is initialized with the VBS half filled alread.
+        self.W = self.m * self.g
+        self.B = self.W 
+
+        # Damping matrix based on Bhat 2021
+        # Parameters from smarc_advanced_controllers mpc_inverted_pendulum...
+
+        self.D = np.zeros((6,6))
+
+        # NOTE: These need to be identified properly
+        # Damping coefficients
+        self.Xuu = 3 #100     # x-damping
+        self.Yvv = 50    # y-damping
+        self.Zww = 50    # z-damping
+        self.Kpp = 40    # Roll damping
+        self.Mqq = 200    # Pitch damping
+        self.Nrr = 10    # Yaw damping
+
+        # Center of effort -> where the thrust force acts?
+        self.x_cp = 0.1
+        self.y_cp = 0
+        self.z_cp = 0
+
+        # Propeller Coefficients
+        self.D_prop = 0.14
+        self.Va_coef = 0.944
+        self.KT_0 = 0.4566
+        self.KQ_0 = 0.0700
+        self.KT_max = 0.1798
+        self.KQ_max = 0.0312
+        self.Ja_max = 0.6632
+
+        self.gamma = 100 # Scaling factor for numerical stability of quaternion differentiation
+
+    def init_vehicle(self):
+        """
+        Initialize all subsystems based on their respective parameters
+        """
+        self.ss = SolidStructure(
+            l_ss=1.5,
+            d_ss=0.19,
+            m_ss=14.9,
+            p_CSsg_O = np.array([0.74, 0, 0.06]),
+            p_OC_O=self.p_OC_O
+        )
+
+        self.vbs = VariableBuoyancySystem(
+            r_vbs=0.0425,
+            l_vbs_l=0.045,
+            p_CVbs_O = np.array([0.404, 0, 0.0125]),
+            p_OC_O=self.p_OC_O,
+            rho_w=self.rho_w
+        )
+
+        self.lcg = LongitudinalCenterOfGravityControl(
+            l_lcg_l=0.223,
+            l_lcg_r=0.06,
+            m_lcg=2.6,
+            h_lcg_dim=0.08,
+            p_OC_O=self.p_OC_O
+        )
+
+        self.propellers = Propellers(
+            n_p=2,
+            r_t_p_sh=[
+                np.array([0.03, 0, 0]),
+                np.array([0.04, 0, 0])
+            ]
+        )
+
+    def dynamics(self, x, u_ref):
+        """
+        Main dynamics function for integrating the complete AUV state.
+
+        Args:
+            t: Current time
+            x: state space vector with [eta, nu, u]
+            u_ref: control inputs as [x_vbs, x_lcg, delta_s, delta_r, rpm1, rpm2]
+
+        Returns:
+            state_vector_dot: Time derivative of complete state vector
+        """
+        eta = x[0:7]
+        nu = x[7:13]
+        u = x[13:19]
+
+        u = self.bound_actuators(u)
+        u_ref = self.bound_actuators(u_ref)
+
+        self.calculate_system_state(nu, eta, u)
+        self.calculate_cg()
+        self.update_inertias()
+        self.calculate_M()
+        self.calculate_C()
+        self.calculate_D()
+        self.calculate_g()
+        self.calculate_tau(u_ref)
+
+        # Overwrite D to get better results from sim
+        self.D = np.eye(6) * self.damping_factor
+        self.D[3,3] = self.damping_rot
+        self.D[4,4] = self.damping_rot
+        self.D[5,5] = self.damping_rot
+
+        np.set_printoptions(precision=3)
+
+        nu_dot = self.Minv @ (self.tau - np.matmul(self.C,self.nu_r) - np.matmul(self.D,self.nu_r) - self.g_vec)
+        u_dot = self.actuator_dynamics(u, u_ref)
+        eta_dot = self.eta_dynamics(eta, nu)
+        x_dot = np.concatenate([eta_dot, nu_dot, u_dot])
+
+        return x_dot
+
+    def bound_actuators(self, u):
+        """
+        Enforce actuation limits on each actuator.
+        """
+        u_bound = np.copy(u)
+
+        # NOTE: We control based on percentages right now.
+        #   If we want to send something different, we have to adjust here.
+        if u[0] > 100: #self.vbs.x_vbs_max:
+            u_bound[0] = 100 #self.vbs.x_vbs_max
+        elif u[0] < 0: #self.vbs.x_vbs_min:
+            u_bound[0] = 0 #self.vbs.x_vbs_min
+        else:
+            u_bound[0] = u[0]
+
+        if u[1] > 100:
+            u_bound[1] = 100
+        elif u[1] < 0:
+            u_bound[1] = 0
+        else:
+            u_bound[1] = u[1]
+
+        # FIXME: Add the remaining actuator limits
+        # FIXME: call them as variable
+
+        return u_bound
+
+    def calculate_system_state(self, x, eta, u_control):
+        """
+        Extract speeds etc. based on state and control inputs
+        """
+        nu = x
+
+        # Extract Euler angles
+        quat = eta[3:7]
+        quat = quat/np.linalg.norm(quat)
+        self.psi, self.theta, self.phi = quaternion_to_angles(quat) 
+
+        # Relative velocities due to current
+        u, v, w, _, _, _ = nu
+        u_c = self.V_c * math.cos(self.beta_c - self.psi)
+        v_c = self.V_c * math.sin(self.beta_c - self.psi)
+        self.nu_c = np.array([u_c, v_c, 0, 0, 0, 0], float)
+        self.nu_r = nu - self.nu_c
+
+        self.U = np.sqrt(u ** 2 + v ** 2 + w ** 2)
+        self.U_r = np.linalg.norm(self.nu_r[:3])
+
+        self.alpha = 0.0
+        if abs(self.nu_r[0]) > 1e-6:
+            self.alpha = math.atan2(self.nu_r[2], self.nu_r[0])
+
+        # Update actuators
+        self.x_vbs = self.calculate_vbs_position(u_control) 
+        self.p_OLcg_O = self.calculate_lcg_position(u_control)
+
+        # Update mass
+        self.vbs.m_vbs = self.rho_w * np.pi * self.vbs.r_vbs ** 2 * self.x_vbs
+        self.m = self.ss.m_ss + self.vbs.m_vbs + self.lcg.m_lcg
+
+    def calculate_cg(self):
+        """
+        Compute the center of gravity based on VBS and LCG position
+        """
+        self.p_OG_O = (self.ss.m_ss/self.m) * self.ss.p_OSsg_O \
+                    + (self.vbs.m_vbs/self.m) * self.vbs.p_OVbs_O \
+                    + (self.lcg.m_lcg/self.m) * self.p_OLcg_O
+
+        #print(f"OG_O: {self.p_OG_O}")
+
+    def update_inertias(self):
+        """
+        Update inertias based on VBS and LCG
+        Note: The propellers add more torque rather than momentum by moving.
+            The exception would be steering, but that's complex and will change
+            in the next iteration of SAM.
+        """
+
+        # Solid structure
+        # Moment of inertia of a solid elipsoid
+        # https://en.wikipedia.org/wiki/List_of_moments_of_inertia
+        # with b = c.
+        Ix = (2 / 5) * self.ss.m_ss * self.b ** 2  # moment of inertia
+        Iy = (1 / 5) * self.ss.m_ss * (self.a ** 2 + self.b ** 2)
+        Iz = Iy
+
+        J_ss_cg = np.diag([Ix, Iy, Iz]) # In center of gravity
+        S2_p_OSsg_O = skew_symmetric(self.ss.p_OSsg_O) @ skew_symmetric(self.ss.p_OSsg_O)
+        J_ss_co = J_ss_cg - self.ss.m_ss * S2_p_OSsg_O
+
+        # VBS
+        # Moment of inertia of a solid cylinder
+        Ix_vbs = (1/2) * self.vbs.m_vbs * self.vbs.r_vbs**2
+        Iy_vbs = (1/12) * self.vbs.m_vbs * (3*self.vbs.r_vbs**2 + self.x_vbs**2)
+        Iz_vbs = Iy_vbs
+
+        J_vbs_cg = np.diag([Ix_vbs, Iy_vbs, Iz_vbs])
+        S2_r_vbs_cg = skew_symmetric(self.vbs.p_OVbs_O) @ skew_symmetric(self.vbs.p_OVbs_O)
+        J_vbs_co = J_vbs_cg - self.vbs.m_vbs * S2_r_vbs_cg
+
+        # LCG
+        # Moment of inertia of a solid cylinder
+        Ix_lcg = (1/2) * self.lcg.m_lcg * (self.lcg.h_lcg_dim/2)**2
+        Iy_lcg = (1/12) * self.lcg.m_lcg* (3*(self.lcg.h_lcg_dim/2)**2 + self.lcg.l_lcg_l**2)
+        Iz_lcg = Iy_lcg
+
+        J_lcg_cg = np.diag([Ix_lcg, Iy_lcg, Iz_lcg])
+        S2_r_lcg_cg = skew_symmetric(self.p_OLcg_O) @ skew_symmetric(self.p_OLcg_O)
+        J_lcg_co = J_lcg_cg - self.lcg.m_lcg * S2_r_lcg_cg
+
+        self.J_total = J_ss_co + J_vbs_co + J_lcg_co
+        self.J_total[0, 0] *= self.inertia_factor
+
+    def calculate_M(self):
+        """
+        Calculated the mass matrix M
+        """
+
+        # Rigid-body mass matrix expressed in CO
+        m_diag = np.diag([self.m, self.m, self.m])
+
+        # Rigid-body mass matrix with total inertia in CO
+        MRB_CO = block_diag(m_diag, self.J_total)
+        # FIXME: Add the off diagonal elements that come from the difference
+        # between the CO and the CG.
+        self.MRB = MRB_CO
+
+        # Added moment of inertia in roll: A44 = r44 * Ix
+        MA_44 = self.r44 * self.J_total[0,0]
+
+        # Added mass system matrix expressed in the CO
+        self.MA = np.diag([self.m * self.k1,
+                           self.m * self.k2,
+                           self.m * self.k2,
+                           MA_44,
+                           self.k_prime * self.J_total[1,1],
+                           self.k_prime * self.J_total[1,1]])
+
+        # Mass matrix including added mass
+        self.M = self.MRB + self.MA
+        self.Minv = np.linalg.inv(self.M)
+        #print(f"MRB: {MRB_check}, MA: {self.MA}, M: {self.M}")
+        #print(f"MRB:\n {np.sign(self.MRB)}")
+        #print(f"MA:\n {np.sign(self.MA)}")
+        #print(f"M:\n {np.sign(self.M)}")
+
+    def calculate_C(self):
+        """
+        Calculate Corriolis Matrix
+        """
+        CRB = m2c(self.MRB, self.nu_r)
+        CA = m2c(self.MA, self.nu_r)
+
+        # Fossen set these to 0 in his remus100 sim.
+        # But they cancel certain influences that maybe should be there for
+        # symmetry.
+        #CA[4, 0] = 0
+        #CA[0, 4] = 0
+        #CA[4, 2] = 0
+        #CA[2, 4] = 0
+        #CA[5, 0] = 0
+        #CA[0, 5] = 0
+        #CA[5, 1] = 0
+        #CA[1, 5] = 0
+
+        self.C = CRB + CA
+
+        #print(f"nu_r:\n {self.nu_r}")
+        #print(f"CRB: \n {np.sign(CRB)}")
+        #print(f"CA: \n {np.sign(CA)}")
+
+    def calculate_D(self):
+        """
+        Calculate damping
+        """
+        # Nonlinear damping
+        self.D[0,0] = self.Xuu * np.abs(self.nu_r[0])
+        self.D[1,1] = self.Yvv * np.abs(self.nu_r[1])
+        self.D[2,2] = self.Zww * np.abs(self.nu_r[2])
+        self.D[3,3] = self.Kpp * np.abs(self.nu_r[3])
+        self.D[4,4] = self.Mqq * np.abs(self.nu_r[4])
+        self.D[5,5] = self.Nrr * np.abs(self.nu_r[5])
+
+        # Cross couplings from Bhat 2021
+        # NOTE: Fossen encapsulates this in the hydrodynamic parameters,
+        # similar to Bhat 2021, eq. 26. We can follow this for full symmetry of
+        # D and make use of the symmetry of the AUV to set different elements
+        # to 0
+        self.D[4,0] = self.z_cp * self.Xuu * np.abs(self.nu_r[0])
+        self.D[5,0] = -self.y_cp * self.Xuu * np.abs(self.nu_r[0])
+        self.D[3,1] = -self.z_cp * self.Yvv * np.abs(self.nu_r[1])
+        self.D[5,1] = self.x_cp * self.Yvv * np.abs(self.nu_r[1])
+        self.D[3,2] = self.y_cp * self.Zww * np.abs(self.nu_r[2])
+        self.D[4,2] = -self.x_cp * self.Zww * np.abs(self.nu_r[2])
+
+        #print(f"D: {self.D}")
+        #print(f"D:\n {np.sign(self.D)}")
+
+    def calculate_g(self):
+        """
+        Calculate gravity vector
+        """
+        self.W = self.m * self.g
+        self.g_vec = gvect(self.W, self.B, self.theta, self.phi, self.p_OG_O, self.p_OB_O)
+
+    def calculate_tau(self, u):
+        """
+        All external forces
+
+        Note: We use a non-diagonal damping matrix, that takes forceLiftDrag
+            and the crossFlowDrag, i.e. the cross-couplings in the damping already
+            into account. If you use a diagonal matrix, you have to add these
+            forces here, as shown in the commented code below:
+
+            tau_liftdrag = forceLiftDrag(self.diam, self.S, self.CD_0, self.alpha, self.nu)
+            tau_crossflow = crossFlowDrag(self.L, self.diam, self.diam, self.nu_r)
+        """
+        tau_prop = self.calculate_propeller_force(u)
+        self.tau = tau_prop
+
+    def calculate_propeller_force(self, u):
+        """
+        Calculate force and torque of the propellers
+        u: control inputs as [x_vbs, x_lcg, delta_s, delta_r, rpm1, rpm2]
+        Azimuth Thrusters: Fossen 2021, ch.9.4.2
+        """
+        delta_s = -u[2]
+        delta_r = -u[3]
+        n_rpm = u[4:]
+
+        # Compute propeller forces
+        C_T2C = calculate_dcm(order=[2, 3], angles=[delta_s, delta_r])
+
+        n_rps = n_rpm / 60   
+        Va = self.Va_coef * self.U
+
+        tau_prop = np.zeros(6)
+        for i in range(len(n_rpm)):
+            if n_rps[i] > 0:
+                X_prop_i = self.rho*(self.D_prop**4)*(
+                        self.KT_0*abs(n_rps[i])*n_rps[i] +
+                        (self.KT_max-self.KT_0)/self.Ja_max * (Va/self.D_prop) * abs(n_rps[i])
+                        )
+                K_prop_i = self.rho * (self.D_prop**5) * (
+                        self.KQ_0 * abs(n_rps[i]) * n_rps[i] +
+                        (self.KQ_max-self.KQ_0)/self.Ja_max * (Va/self.D_prop) * abs(n_rps[i]))
+                dir_flip = 1
+            else:
+                X_prop_i = self.rho * (self.D_prop ** 4) * (
+                        self.KT_0*abs(n_rps[i])*n_rps[i]
+                        )/10
+                K_prop_i = self.rho * (self.D_prop ** 5) * self.KQ_0 * abs(n_rps[i]) * n_rps[i] / 10
+                dir_flip = -1
+
+            F_prop_b = C_T2C @ np.array([X_prop_i, 0, 0])
+            r_prop_i = C_T2C @ self.propellers.r_t_p_sh[i] - self.p_OC_O
+            M_prop_i = np.cross(r_prop_i, F_prop_b) \
+                        + np.array([(-1)**i * K_prop_i, 0, 0])  # the -1 is because we have counter rotating
+                                    # propellers that are supposed to cancel out the propeller induced
+                                    # momentum
+
+            # Rescale the rotation from props
+            M_prop_i[0] *= self.thruster_rot_strength # Yaw
+            M_prop_i[1] *= self.thruster_rot_strength * dir_flip # Pitch
+            M_prop_i[2] *= self.thruster_rot_strength # Roll
+
+            # Above equation return yaw, roll, pitch in other order than what the model uses
+            yaw = M_prop_i[0]
+            roll = M_prop_i[2]
+            M_prop_i[2] = yaw
+            M_prop_i[0] = roll
+
+            tau_prop_i = np.concatenate([F_prop_b, M_prop_i])
+            tau_prop += tau_prop_i
+
+        return tau_prop
+
+    def calculate_vbs_position(self, u):
+        """
+        Control input is scaled between 0 and 100. This converts it into the actual position
+        s.t. we can calculate the amount of water in the VBS.
+        u: control inputs as [x_vbs, x_lcg, delta_s, delta_r, rpm1, rpm2]
+        """
+        x_vbs = (u[0]/100) * self.vbs.l_vbs_l
+        return x_vbs
+
+    def calculate_lcg_position(self, u):
+        """
+        Calculate the position of the LCG based on control input. The control
+        input is scaled between 0 and 100. This function converts it to the
+        actual physical location.
+        """
+
+        p_LcgPos_LcgO = np.array([(u[1]/100) * self.lcg.l_lcg_l, # Position of the LCG w.r.t fixed LCG point
+                                 0, 0])
+        p_OLcg_O = self.lcg.p_OLcgPos_O + p_LcgPos_LcgO
+
+        return p_OLcg_O
+
+    def eta_dynamics(self, eta, nu):
+        """
+        Computes the time derivative of position and quaternion orientation.
+
+        Args:
+            eta: [x, y, z, q0, q1, q2, q3] - Position and quaternion
+            nu: [u, v, w, p, q, r] - Body-fixed velocities
+
+        Returns:
+            eta_dot: [ẋ, ẏ, ż, q̇0, q̇1, q̇2, q̇3]
+        """
+        # Extract position and quaternion
+        q = eta[3:7]  # [q0, q1, q2, q3] where q0 is scalar part
+        q = q/np.linalg.norm(q)
+
+        # Convert quaternion to DCM for position kinematics
+        C = quaternion_to_dcm(q)
+
+        # Position dynamics: ṗ = C * v
+        pos_dot = C @ nu[0:3]
+
+        ## From Fossen 2021, eq. 2.78:
+        om = nu[3:6]  # Angular velocity
+        q0, q1, q2, q3 = q
+        T_q_n_b = 0.5 * np.array([
+                                 [-q1, -q2, -q3],
+                                 [q0, -q3, q2],
+                                 [q3, q0, -q1],
+                                 [-q2, q1, q0]
+                                 ])
+        q_dot = T_q_n_b @ om + self.gamma/2 * (1 - q.T.dot(q)) * q
+
+        return np.concatenate([pos_dot, q_dot])
+
+    def actuator_dynamics(self, u_cur, u_ref):
+        """
+        Compute the actuator dynamics.
+        delta_X and rpmX are assumed to be instantaneous
+
+        u: control inputs as [x_vbs, x_lcg, delta_s, delta_r, rpm1, rpm2]
+        """
+
+        u_dot = np.zeros(6)
+
+        u_dot = (u_ref - u_cur)/self.dt
+
+        if np.abs(u_dot[0]) > self.vbs.x_vbs_dot_max:
+            u_dot[0] = self.vbs.x_vbs_dot_max * np.sign(u_dot[0])
+        if np.abs(u_dot[1]) > self.lcg.x_lcg_dot_max:
+            u_dot[1] = self.lcg.x_lcg_dot_max * np.sign(u_dot[1])
+
+        return u_dot
+
+    def update_dt(self, dt):
+        """
+        Updates dt for when doing simulations
+        """
+        self.dt = dt